--- conflicted
+++ resolved
@@ -2,20 +2,34 @@
 from __future__ import unicode_literals
 
 from django.db import models, migrations
+import jsonfield.fields
+import mptt.fields
+import groups_manager.models
+import django.db.models.deletion
+from django.conf import settings
 
 
 class Migration(migrations.Migration):
 
     dependencies = [
-<<<<<<< HEAD
-        ('groups_manager', '0002_0_5_0_rename_reverse_relations_with_vars'),
-=======
-        ('groups_manager', '0002_0_4_3_remove_m2m_null'),
->>>>>>> a4964322
+        ('groups_manager', '0003_0_5_0_rename_reverse_relations_with_vars'),
+        migrations.swappable_dependency(settings.AUTH_USER_MODEL),
+        ('auth', '0001_initial'),
     ]
 
     operations = [
         migrations.CreateModel(
+            name='CloudPlatform',
+            fields=[
+                ('id', models.AutoField(verbose_name='ID', serialize=False, auto_created=True, primary_key=True)),
+                ('name', models.CharField(max_length=100)),
+            ],
+            options={
+                'permissions': (('view_cloudplatform', 'View Cloud Platform'),),
+            },
+            bases=(models.Model,),
+        ),
+        migrations.CreateModel(
             name='ITObject',
             fields=[
                 ('id', models.AutoField(verbose_name='ID', serialize=False, auto_created=True, primary_key=True)),
@@ -55,6 +69,66 @@
             ],
             options={
                 'permissions': (('view_newsletter', 'View Newsletter'), ('send_newsletter', 'Send Newsletter')),
+            },
+            bases=(models.Model,),
+        ),
+        migrations.CreateModel(
+            name='OrganizationEntityWithMixin',
+            fields=[
+                ('id', models.AutoField(verbose_name='ID', serialize=False, auto_created=True, primary_key=True)),
+                ('label', models.CharField(max_length=255)),
+                ('codename', models.SlugField(unique=True, max_length=255, blank=True)),
+            ],
+            options={
+                'abstract': False,
+            },
+            bases=(models.Model,),
+        ),
+        migrations.CreateModel(
+            name='OrganizationGroupMemberWithMixin',
+            fields=[
+                ('id', models.AutoField(verbose_name='ID', serialize=False, auto_created=True, primary_key=True)),
+            ],
+            options={
+                'ordering': ('group', 'member'),
+                'abstract': False,
+            },
+            bases=(models.Model,),
+        ),
+        migrations.CreateModel(
+            name='OrganizationGroupWithMixin',
+            fields=[
+                ('id', models.AutoField(verbose_name='ID', serialize=False, auto_created=True, primary_key=True)),
+                ('name', models.CharField(max_length=255)),
+                ('codename', models.SlugField(max_length=255, blank=True)),
+                ('description', models.TextField(default=b'', blank=True)),
+                ('comment', models.TextField(default=b'', blank=True)),
+                ('full_name', models.CharField(default=b'', max_length=255, blank=True)),
+                ('properties', jsonfield.fields.JSONField(default={}, blank=True)),
+                ('django_auth_sync', models.BooleanField(default=True)),
+                ('last_edit_date', models.DateTimeField(auto_now=True, null=True)),
+                ('short_name', models.CharField(default=b'', max_length=50, blank=True)),
+                ('city', models.CharField(default=b'', max_length=200, blank=True)),
+                ('lft', models.PositiveIntegerField(editable=False, db_index=True)),
+                ('rght', models.PositiveIntegerField(editable=False, db_index=True)),
+                ('tree_id', models.PositiveIntegerField(editable=False, db_index=True)),
+                ('level', models.PositiveIntegerField(editable=False, db_index=True)),
+            ],
+            options={
+                'ordering': ('name',),
+                'abstract': False,
+            },
+            bases=(groups_manager.models.GroupRelationsMixin, models.Model),
+        ),
+        migrations.CreateModel(
+            name='OrganizationMemberRoleWithMixin',
+            fields=[
+                ('id', models.AutoField(verbose_name='ID', serialize=False, auto_created=True, primary_key=True)),
+                ('label', models.CharField(max_length=255)),
+                ('codename', models.SlugField(unique=True, max_length=255, blank=True)),
+            ],
+            options={
+                'abstract': False,
             },
             bases=(models.Model,),
         ),
@@ -65,8 +139,28 @@
                 ('phone_number', models.CharField(max_length=20)),
             ],
             options={
+                'ordering': ('last_name', 'first_name'),
+                'abstract': False,
             },
             bases=('groups_manager.member',),
+        ),
+        migrations.CreateModel(
+            name='OrganizationMemberWithMixin',
+            fields=[
+                ('id', models.AutoField(verbose_name='ID', serialize=False, auto_created=True, primary_key=True)),
+                ('first_name', models.CharField(max_length=255)),
+                ('last_name', models.CharField(max_length=255)),
+                ('username', models.CharField(default=b'', max_length=255, blank=True)),
+                ('email', models.EmailField(default=b'', max_length=255, blank=True)),
+                ('django_auth_sync', models.BooleanField(default=True)),
+                ('last_edit_date', models.DateTimeField(auto_now=True, null=True)),
+                ('django_user', models.ForeignKey(related_name='testproject_organizationmemberwithmixin_set', on_delete=django.db.models.deletion.SET_NULL, blank=True, to=settings.AUTH_USER_MODEL, null=True)),
+            ],
+            options={
+                'ordering': ('last_name', 'first_name'),
+                'abstract': False,
+            },
+            bases=(groups_manager.models.MemberRelationsMixin, models.Model),
         ),
         migrations.CreateModel(
             name='OrganizationSubclass',
@@ -75,9 +169,22 @@
                 ('address', models.CharField(max_length=200)),
             ],
             options={
-                'abstract': False,
-            },
-            bases=('groups_manager.group',),
+                'ordering': ('name',),
+                'abstract': False,
+            },
+            bases=('groups_manager.group',),
+        ),
+        migrations.CreateModel(
+            name='OrganizationTypeWithMixin',
+            fields=[
+                ('id', models.AutoField(verbose_name='ID', serialize=False, auto_created=True, primary_key=True)),
+                ('label', models.CharField(max_length=255)),
+                ('codename', models.SlugField(unique=True, max_length=255, blank=True)),
+            ],
+            options={
+                'abstract': False,
+            },
+            bases=(models.Model,),
         ),
         migrations.CreateModel(
             name='Pipeline',
@@ -106,6 +213,8 @@
                 ('groupmember_ptr', models.OneToOneField(parent_link=True, auto_created=True, primary_key=True, serialize=False, to='groups_manager.GroupMember')),
             ],
             options={
+                'ordering': ('group', 'member'),
+                'abstract': False,
             },
             bases=('groups_manager.groupmember',),
         ),
@@ -131,6 +240,17 @@
             bases=(models.Model,),
         ),
         migrations.CreateModel(
+            name='SurfaceProduct',
+            fields=[
+                ('id', models.AutoField(verbose_name='ID', serialize=False, auto_created=True, primary_key=True)),
+                ('name', models.CharField(max_length=100)),
+            ],
+            options={
+                'permissions': (('view_surfaceproduct', 'View Surface Product'),),
+            },
+            bases=(models.Model,),
+        ),
+        migrations.CreateModel(
             name='TeamBudget',
             fields=[
                 ('id', models.AutoField(verbose_name='ID', serialize=False, auto_created=True, primary_key=True)),
@@ -140,6 +260,54 @@
                 'permissions': (('view_teambudget', 'View team budget'),),
             },
             bases=(models.Model,),
+        ),
+        migrations.AddField(
+            model_name='organizationgroupwithmixin',
+            name='django_group',
+            field=models.ForeignKey(on_delete=django.db.models.deletion.SET_NULL, blank=True, to='auth.Group', null=True),
+            preserve_default=True,
+        ),
+        migrations.AddField(
+            model_name='organizationgroupwithmixin',
+            name='group_entities',
+            field=models.ManyToManyField(related_name='testproject_organizationgroupwithmixin_set', null=True, to='testproject.OrganizationEntityWithMixin', blank=True),
+            preserve_default=True,
+        ),
+        migrations.AddField(
+            model_name='organizationgroupwithmixin',
+            name='group_members',
+            field=models.ManyToManyField(related_name='testproject_organizationgroupwithmixin_set', through='testproject.OrganizationGroupMemberWithMixin', to='testproject.OrganizationMemberWithMixin'),
+            preserve_default=True,
+        ),
+        migrations.AddField(
+            model_name='organizationgroupwithmixin',
+            name='group_type',
+            field=models.ForeignKey(related_name='testproject_organizationgroupwithmixin_set', on_delete=django.db.models.deletion.SET_NULL, blank=True, to='groups_manager.GroupType', null=True),
+            preserve_default=True,
+        ),
+        migrations.AddField(
+            model_name='organizationgroupwithmixin',
+            name='parent',
+            field=mptt.fields.TreeForeignKey(related_name='sub_testproject_organizationgroupwithmixin_set', blank=True, to='testproject.OrganizationGroupWithMixin', null=True),
+            preserve_default=True,
+        ),
+        migrations.AddField(
+            model_name='organizationgroupmemberwithmixin',
+            name='group',
+            field=models.ForeignKey(related_name='group_membership', to='testproject.OrganizationGroupWithMixin'),
+            preserve_default=True,
+        ),
+        migrations.AddField(
+            model_name='organizationgroupmemberwithmixin',
+            name='member',
+            field=models.ForeignKey(related_name='group_membership', to='testproject.OrganizationMemberWithMixin'),
+            preserve_default=True,
+        ),
+        migrations.AddField(
+            model_name='organizationgroupmemberwithmixin',
+            name='roles',
+            field=models.ManyToManyField(to='testproject.OrganizationMemberRoleWithMixin', null=True, blank=True),
+            preserve_default=True,
         ),
         migrations.AddField(
             model_name='match',
